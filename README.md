<<<<<<< HEAD
# Measurement API
=======

# Api de Consumo de Agua e Gas
>>>>>>> c0447696

Esta API é responsável por gerenciar leituras de consumo de água e gás, processando imagens enviadas pelo usuário e utilizando a API Gemini para extrair as medições. A API armazena essas medições em um banco de dados temporário na memória.

## Funcionalidades

- **Upload de Imagem**: Enviar uma imagem contendo a medição, que será processada para extrair o valor da leitura.
- **Confirmação de Medição**: Confirmar uma medição já existente com um valor informado pelo usuário.
- **Listagem de Medições**: Listar todas as medições realizadas por um cliente específico, com a opção de filtrar por tipo de medição (água ou gás).

## Pré-requisitos

- **Docker**: Certifique-se de ter o Docker e o Docker Compose instalados em sua máquina.
- **Chave da API Gemini**: Antes de iniciar o contêiner, é necessário definir a variável de ambiente `GEMINI_API_KEY` com a chave da API Gemini. Essa chave é utilizada para acessar o serviço de processamento de imagem da API Gemini.

## Configuração

1. **Obtenha a Chave da API Gemini**:

   - Cadastre-se e obtenha sua chave de API na [Google Cloud Platform](https://cloud.google.com).

2. **Defina a variável de ambiente**:
   - Crie um arquivo `.env` no diretório raiz do projeto com o seguinte conteúdo:
     ```env
     GEMINI_API_KEY=YOUR_GEMINI_API_KEY_HERE
     ```

## Como Executar

1. **Clonar o repositório**:

   ```bash
   git clone https://github.com/seu-usuario/measurement-api.git
   cd measurement-api
   ```
<<<<<<< HEAD
=======

>>>>>>> c0447696

2. **Iniciar o Docker Compose**:

   - No diretório raiz do projeto, execute o seguinte comando para iniciar a aplicação:
     ```bash
     docker-compose up --build
     ```

3. **Testar a API**:
   - Após a inicialização, a API estará disponível em `http://localhost:3000`.

## Endpoints

- **POST `/upload`**: Enviar uma imagem contendo a medição para processamento.
- **PATCH `/confirm`**: Confirmar uma medição existente com um valor específico.
- **GET `/<customer_code>/list`**: Listar todas as medições de um cliente específico, com a opção de filtrar por tipo de medição.

## Exemplo de Uso

### Upload de Imagem

```bash
curl -X POST http://localhost:3000/upload \
-F "image=@/path/to/your/image.png" \
-H "Content-Type: multipart/form-data" \
-d '{"customer_code": "1234", "measure_datetime": "2024-08-30T10:00:00Z", "measure_type": "WATER"}'
```

### Confirmar Medição

```bash
curl -X PATCH http://localhost:3000/confirm \
-H "Content-Type: application/json" \
-d '{"measure_uuid": "uuid-aqui", "confirmed_value": 12345}'
```

### Listar Medições

```bash
curl -X GET http://localhost:3000/1234/list?measure_type=WATER
```

## Considerações Finais

<<<<<<< HEAD
Essa API foi desenvolvida para facilitar a leitura e confirmação de consumos de água e gás utilizando tecnologias modernas como o Google Generative AI e Docker. Certifique-se de configurar corretamente a variável de ambiente antes de iniciar o sistema.
=======
Essa API foi desenvolvida para facilitar a leitura e confirmação de consumos de água e gás utilizando tecnologias modernas como o Google Generative AI e Docker. Certifique-se de configurar corretamente a variável de ambiente antes de iniciar o sistema.

>>>>>>> c0447696
<|MERGE_RESOLUTION|>--- conflicted
+++ resolved
@@ -1,9 +1,4 @@
-<<<<<<< HEAD
-# Measurement API
-=======
-
-# Api de Consumo de Agua e Gas
->>>>>>> c0447696
+# Api de Consumo de Água e Gas
 
 Esta API é responsável por gerenciar leituras de consumo de água e gás, processando imagens enviadas pelo usuário e utilizando a API Gemini para extrair as medições. A API armazena essas medições em um banco de dados temporário na memória.
 
@@ -38,10 +33,6 @@
    git clone https://github.com/seu-usuario/measurement-api.git
    cd measurement-api
    ```
-<<<<<<< HEAD
-=======
-
->>>>>>> c0447696
 
 2. **Iniciar o Docker Compose**:
 
@@ -86,9 +77,4 @@
 
 ## Considerações Finais
 
-<<<<<<< HEAD
-Essa API foi desenvolvida para facilitar a leitura e confirmação de consumos de água e gás utilizando tecnologias modernas como o Google Generative AI e Docker. Certifique-se de configurar corretamente a variável de ambiente antes de iniciar o sistema.
-=======
-Essa API foi desenvolvida para facilitar a leitura e confirmação de consumos de água e gás utilizando tecnologias modernas como o Google Generative AI e Docker. Certifique-se de configurar corretamente a variável de ambiente antes de iniciar o sistema.
-
->>>>>>> c0447696
+Essa API foi desenvolvida para facilitar a leitura e confirmação de consumos de água e gás utilizando tecnologias modernas como o Google Generative AI e Docker. Certifique-se de configurar corretamente a variável de ambiente antes de iniciar o sistema.